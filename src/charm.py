--- conflicted
+++ resolved
@@ -23,20 +23,9 @@
         logger.debug('Initializing Charm')
 
         super().__init__(*args)
-<<<<<<< HEAD
+
         self.stored.set_default(alertmanagers=[])
         self.stored.set_default(alertmanager_port='9093')
-
-        self.framework.observe(self.on.config_changed, self._on_config_changed)
-        self.framework.observe(self.on.stop, self._on_stop)
-        self.framework.observe(self.on['alerting'].relation_changed,
-                               self.on_alerting_changed)
-        self.framework.observe(self.on['alerting'].relation_departed,
-                               self.on_alerting_departed)
-        self.framework.observe(self.on['alerting'].relation_broken,
-                               self.on_alerting_broken)
-=======
-        self._stored.set_default(alertmanagers=dict())
 
         self.framework.observe(self.on.config_changed, self._on_config_changed)
         self.framework.observe(self.on.stop, self._on_stop)
@@ -44,7 +33,9 @@
                                self._on_alertmanager_changed)
         self.framework.observe(self.on['alertmanager'].relation_departed,
                                self._on_alertmanager_departed)
->>>>>>> b2a13f57
+        self.framework.observe(self.on['alertmanager'].relation_broken,
+                               self._on_alertmanager_broken)
+
         self.framework.observe(self.on['grafana-source'].relation_changed,
                                self._on_grafana_changed)
 
@@ -64,13 +55,9 @@
         event.relation.data[self.unit]['port'] = str(self.model.config['port'])
         event.relation.data[self.unit]['source-type'] = 'prometheus'
 
-<<<<<<< HEAD
-    def on_alerting_changed(self, event):
-        """Set an altermanager configuation
-=======
+
     def _on_alertmanager_changed(self, event):
         """Set an alertmanager configuation
->>>>>>> b2a13f57
         """
         if not self.unit.is_leader():
             return
@@ -82,47 +69,30 @@
         addrs = json.loads(event.relation.data[event.app].get('addrs', '[]'))
         port = event.relation.data[event.app]['port']
 
-<<<<<<< HEAD
         self.stored.alertmanager_port = port
         self.stored.alertmanagers = addrs
-=======
-        if not alerting_config:
-            logger.warning('Got empty alerting config for relation id {}'.format(
-                event.relation.id))
-            return
-
-        self._stored.alertmanagers.update({event.relation.id: alerting_config})
->>>>>>> b2a13f57
+
 
         self._configure_pod()
 
-<<<<<<< HEAD
-    def on_alerting_departed(self, event):
-        """Remove an altermanager configuration
-=======
+
     def _on_alertmanager_departed(self, event):
         """Remove an alertmanager configuration
->>>>>>> b2a13f57
         """
         if not self.unit.is_leader():
             return
 
-<<<<<<< HEAD
         if event.unit.name in self.stored.alertmanagers:
             self.stored.alertmanagers.pop(event.unit.name)
         self.configure_pod()
 
-    def on_alerting_broken(self, event):
+    def _on_alertmanager_broken(self, event):
         """Remove all alertmanager configuration
         """
         if not self.unit.is_leader():
             return
         self.stored.alertmanagers.clear()
         self.configure_pod()
-=======
-        self._stored.alertmanagers.pop(event.relation.id)
-        self._configure_pod()
->>>>>>> b2a13f57
 
     def _cli_args(self):
         """Construct command line arguments for Prometheus
@@ -261,7 +231,6 @@
             logger.debug('No alertmanagers available')
             return alerting_config
 
-<<<<<<< HEAD
         targets = []
         for manager in self.stored.alertmanagers:
             port = self.stored.alertmanager_port
@@ -269,13 +238,6 @@
 
         manager_config = {'static_configs': [{'targets': targets}]}
         alerting_config = {'alertmanagers': [manager_config]}
-=======
-        if len(self._stored.alertmanagers) > 1:
-            logger.warning('More than one altermanager found. Using first!')
-
-        manager = list(self._stored.alertmanagers.keys())[0]
-        alerting_config = self._stored.alertmanagers.get(manager, '')
->>>>>>> b2a13f57
 
         return alerting_config
 
