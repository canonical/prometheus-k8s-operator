#!/usr/bin/env python3

# Copyright 2020 Canonical Ltd.
# See LICENSE file for licensing details.

"""A Juju charm for Prometheus on Kubernetes."""
import hashlib
import logging
import re
import socket
from pathlib import Path
from typing import Dict, List, Optional, cast
from urllib.parse import urlparse

import yaml
from charms.alertmanager_k8s.v0.alertmanager_dispatch import AlertmanagerConsumer
from charms.catalogue_k8s.v0.catalogue import CatalogueConsumer, CatalogueItem
from charms.grafana_k8s.v0.grafana_dashboard import GrafanaDashboardProvider
from charms.grafana_k8s.v0.grafana_source import GrafanaSourceProvider
from charms.observability_libs.v0.cert_handler import CertHandler
from charms.observability_libs.v0.juju_topology import JujuTopology
from charms.observability_libs.v0.kubernetes_compute_resources_patch import (
    K8sResourcePatchFailedEvent,
    KubernetesComputeResourcesPatch,
    adjust_resource_requirements,
)
from charms.observability_libs.v1.kubernetes_service_patch import (
    KubernetesServicePatch,
    ServicePort,
)
from charms.prometheus_k8s.v0.prometheus_scrape import (
    MetricsEndpointConsumer,
    MetricsEndpointProvider,
    PrometheusConfig,
)
<<<<<<< HEAD
from charms.tempo_k8s.v0.charm_instrumentation import trace_charm
from charms.tempo_k8s.v0.tracing import TracingEndpointProvider
=======
from charms.prometheus_k8s.v1.prometheus_remote_write import (
    DEFAULT_RELATION_NAME as DEFAULT_REMOTE_WRITE_RELATION_NAME,
)
from charms.prometheus_k8s.v1.prometheus_remote_write import (
    PrometheusRemoteWriteProvider,
)
>>>>>>> bad36976
from charms.traefik_k8s.v1.ingress_per_unit import (
    IngressPerUnitReadyForUnitEvent,
    IngressPerUnitRequirer,
    IngressPerUnitRevokedForUnitEvent,
)
from lightkube import Client
from lightkube.core.exceptions import ApiError as LightkubeApiError
from lightkube.resources.core_v1 import PersistentVolumeClaim, Pod
from ops.charm import ActionEvent, CharmBase
from ops.main import main
from ops.model import (
    ActiveStatus,
    BlockedStatus,
    MaintenanceStatus,
    ModelError,
    WaitingStatus,
)
from ops.pebble import Error as PebbleError
from ops.pebble import ExecError, Layer
from prometheus_client import Prometheus
from utils import convert_k8s_quantity_to_legacy_binary_gigabytes

PROMETHEUS_DIR = "/etc/prometheus"
PROMETHEUS_CONFIG = f"{PROMETHEUS_DIR}/prometheus.yml"
RULES_DIR = f"{PROMETHEUS_DIR}/rules"
CONFIG_HASH_PATH = f"{PROMETHEUS_DIR}/config.sha256"
ALERTS_HASH_PATH = f"{PROMETHEUS_DIR}/alerts.sha256"

# Paths for the private key and the signed server certificate.
# These are used to present to clients and to authenticate other servers.
KEY_PATH = f"{PROMETHEUS_DIR}/server.key"
CERT_PATH = f"{PROMETHEUS_DIR}/server.cert"
CA_CERT_PATH = f"{PROMETHEUS_DIR}/ca.cert"
WEB_CONFIG_PATH = f"{PROMETHEUS_DIR}/prometheus-web-config.yml"

logger = logging.getLogger(__name__)


def sha256(hashable) -> str:
    """Use instead of the builtin hash() for repeatable values."""
    if isinstance(hashable, str):
        hashable = hashable.encode("utf-8")
    return hashlib.sha256(hashable).hexdigest()


class ConfigError(Exception):
    """Configuration specific errors."""

    pass


@trace_charm(tracing_endpoint="tempo")
class PrometheusCharm(CharmBase):
    """A Juju Charm for Prometheus."""

    def __init__(self, *args):
        super().__init__(*args)

        self._name = "prometheus"
        self._port = 9090
        self.container = self.unit.get_container(self._name)

        self.service_patch = KubernetesServicePatch(
            self,
            [ServicePort(self._port, name=f"{self.app.name}")],
        )

        self.resources_patch = KubernetesComputeResourcesPatch(
            self,
            self._name,
            resource_reqs_func=self._resource_reqs_from_config,
        )

        self.cert_handler = CertHandler(
            charm=self,
            key="prometheus-server-cert",
            peer_relation_name="prometheus-peers",
            extra_sans_dns=self.sans(),
        )

        self.ingress = IngressPerUnitRequirer(self, relation_name="ingress", port=self._port)

        self._topology = JujuTopology.from_charm(self)

        self.grafana_dashboard_provider = GrafanaDashboardProvider(charm=self)
        self.metrics_consumer = MetricsEndpointConsumer(self)
        self.alertmanager_consumer = AlertmanagerConsumer(
            charm=self,
            relation_name="alertmanager",
        )

        external_url = urlparse(self.external_url)

        self._scraping = MetricsEndpointProvider(
            self,
            relation_name="self-metrics-endpoint",
            jobs=self.self_scraping_job,
            external_url=self.external_url,
            refresh_event=[  # needed for ingress
                self.ingress.on.ready_for_unit,
                self.ingress.on.revoked_for_unit,
                self.on.update_status,
                self.cert_handler.on.cert_changed,
            ],
        )
        self._prometheus_client = Prometheus(
            f"{external_url.scheme}://localhost:9090/{external_url.path.strip('/')}"
        )

        self.remote_write_provider = PrometheusRemoteWriteProvider(
            charm=self,
            relation_name=DEFAULT_REMOTE_WRITE_RELATION_NAME,
            server_url_func=lambda: PrometheusCharm.external_url.fget(self),  # type: ignore
            endpoint_path="/api/v1/write",
        )

        self.grafana_source_provider = GrafanaSourceProvider(
            charm=self,
            source_type="prometheus",
            source_url=self.external_url,
            refresh_event=self.cert_handler.on.cert_changed,
        )

        self.catalogue = CatalogueConsumer(
            charm=self,
            refresh_event=[
                self.on.prometheus_pebble_ready,
                self.on.leader_elected,
                self.ingress.on.ready_for_unit,
                self.ingress.on.revoked_for_unit,
                self.on.config_changed,  # web_external_url; also covers upgrade-charm
                self.cert_handler.on.cert_changed,
            ],
            item=CatalogueItem(
                name="Prometheus",
                icon="chart-line-variant",
                url=self.external_url,
                description=(
                    "Prometheus collects, stores and serves metrics as time series data, "
                    "alongside optional key-value pairs called labels."
                ),
            ),
        )
        self.tracing = TracingEndpointProvider(self)

        self.framework.observe(self.on.prometheus_pebble_ready, self._on_pebble_ready)
        self.framework.observe(self.on.config_changed, self._configure)
        self.framework.observe(self.on.upgrade_charm, self._configure)
        self.framework.observe(self.on.update_status, self._update_status)
        self.framework.observe(self.ingress.on.ready_for_unit, self._on_ingress_ready)
        self.framework.observe(self.ingress.on.revoked_for_unit, self._on_ingress_revoked)
        self.framework.observe(self.cert_handler.on.cert_changed, self._on_server_cert_changed)
        self.framework.observe(self.remote_write_provider.on.alert_rules_changed, self._configure)
        self.framework.observe(self.remote_write_provider.on.consumers_changed, self._configure)
        self.framework.observe(self.metrics_consumer.on.targets_changed, self._configure)
        self.framework.observe(self.alertmanager_consumer.on.cluster_changed, self._configure)
        self.framework.observe(self.resources_patch.on.patch_failed, self._on_k8s_patch_failed)
        self.framework.observe(self.on.validate_configuration_action, self._on_validate_config)

    @property
    def metrics_path(self):
        """The metrics path, adjusted by ingress path (if any)."""
        return urlparse(self.external_url).path.rstrip("/") + "/metrics"

    @property
    def self_scraping_job(self):
        """Scrape config for "external" self monitoring.

        This scrape job is for a remote Prometheus to scrape this prometheus, for self-monitoring.
        Not to be confused with `self._default_config()`.
        """
        port = urlparse(self.external_url).port
        # `metrics_path` is automatically rendered by MetricsEndpointProvider, so no need
        # to specify it here.
        if self._is_tls_enabled():
            config = {
                "scheme": "https",
                "tls_config": {
                    "ca_file": self.cert_handler.ca,
                },
                "static_configs": [{"targets": [f"*:{port or 443}"]}],
            }
        else:
            config = {
                "scheme": "http",
                "static_configs": [{"targets": [f"*:{port or 80}"]}],
            }

        return [config]

    @property
    def log_level(self):
        """The log level configured for the charm."""
        allowed_log_levels = ["debug", "info", "warn", "error", "fatal"]
        log_level = self.model.config["log_level"].lower()

        if log_level not in allowed_log_levels:
            logging.warning(
                "Invalid loglevel: %s given, %s allowed. defaulting to DEBUG loglevel.",
                log_level,
                "/".join(allowed_log_levels),
            )
            log_level = "debug"
        return log_level

    @property
    def _default_config(self):
        """Default configuration for the Prometheus workload.

        This scrape config is for prometheus to scrape itself, not to be confused with the
        self-monitoring scrape job in `self_scraping_job()`.
        """
        config = {
            "job_name": "prometheus",
            "scrape_interval": "5s",
            "scrape_timeout": "5s",
            "metrics_path": self.metrics_path,
            "honor_timestamps": True,
            "scheme": "http",  # replaced with "https" below if behind TLS
            "static_configs": [
                {
                    "targets": [f"{socket.getfqdn()}:{self._port}"],
                    "labels": {
                        "juju_model": self._topology.model,
                        "juju_model_uuid": self._topology.model_uuid,
                        "juju_application": self._topology.application,
                        "juju_unit": self._topology.charm_name,
                        "host": "localhost",
                    },
                }
            ],
            "relabel_configs": [
                {
                    "source_labels": [
                        "juju_model",
                        "juju_model_uuid",
                        "juju_application",
                        "juju_unit",
                    ],
                    "separator": "_",
                    "target_label": "instance",
                    "regex": "(.*)",
                }
            ],
        }

        if self._is_tls_enabled():
            config.update(
                {
                    "scheme": "https",
                    "tls_config": {
                        "ca_file": CA_CERT_PATH,
                    },
                }
            )

        return config

    @property
    def external_url(self) -> str:
        """Return the external hostname to be passed to ingress via the relation.

        If we do not have an ingress, then use the pod ip as hostname.
        The reason to prefer this over the pod name (which is the actual
        hostname visible from the pod) or a K8s service, is that those
        are routable virtually exclusively inside the cluster (as they rely)
        on the cluster's DNS service, while the ip address is _sometimes_
        routable from the outside, e.g., when deploying on MicroK8s on Linux.
        """
        try:
            if web_external_url := self.model.config.get("web_external_url"):
                return web_external_url
            if ingress_url := self.ingress.url:
                return ingress_url
        except ModelError as e:
            logger.error("Failed obtaining external url: %s. Shutting down?", e)
        return f"{'https' if self._is_tls_enabled() else 'http'}://{socket.getfqdn()}:{self._port}"

    def sans(self) -> List[str]:
        """Return the list of SANs to be listed in a CSR.

        Can't use `self.external_url` because of the circular dependency, but we also don't need
        it, because we don't need to have the ingress URL in the SANs, only "our" hostnames.
        """
        sans = [socket.getfqdn()]
        if web_external_url := self.model.config.get("web_external_url"):
            # Make sure the config option is set to a valid URL (e.g. rather than a plain hostname)
            if hostname := urlparse(web_external_url).hostname:
                sans.append(hostname)
        return sans

    def _is_tls_enabled(self):
        return bool(self.cert_handler.cert)

    @property
    def _prometheus_layer(self) -> Layer:
        """Construct the pebble layer.

        Returns:
            a Pebble layer specification for the Prometheus workload container.
        """
        logger.debug("Building pebble layer")
        layer_config = {
            "summary": "Prometheus layer",
            "description": "Pebble layer configuration for Prometheus",
            "services": {
                self._name: {
                    "override": "replace",
                    "summary": "prometheus daemon",
                    "command": self._generate_command(),
                    "startup": "enabled",
                }
            },
        }

        return Layer(layer_config)

    def _resource_reqs_from_config(self):
        limits = {
            "cpu": self.model.config.get("cpu"),
            "memory": self.model.config.get("memory"),
        }
        requests = {"cpu": "0.25", "memory": "200Mi"}
        return adjust_resource_requirements(limits, requests, adhere_to_requests=True)

    def _on_ingress_ready(self, event: IngressPerUnitReadyForUnitEvent):
        logger.info("Ingress for unit ready on '%s'", event.url)
        self._configure(event)

    def _on_ingress_revoked(self, event: IngressPerUnitRevokedForUnitEvent):
        logger.info("Ingress for unit revoked.")
        self._configure(event)

    def _on_k8s_patch_failed(self, event: K8sResourcePatchFailedEvent):
        self.unit.status = BlockedStatus(event.message)

    def _on_server_cert_changed(self, _):
        for path in [KEY_PATH, CERT_PATH, CA_CERT_PATH]:
            self.container.remove_path(path, recursive=True)

        if self.cert_handler.ca:
            self.container.push(
                CA_CERT_PATH,
                self.cert_handler.ca,
                make_dirs=True,
            )
        if self.cert_handler.cert and self.cert_handler.key:
            self.container.push(
                CERT_PATH,
                self.cert_handler.cert,
                make_dirs=True,
            )
            self.container.push(
                KEY_PATH,
                self.cert_handler.key,
                make_dirs=True,
            )

        self.grafana_source_provider.update_source(self.external_url)
        self._configure(_)

    def _configure(self, _):
        """Reconfigure and either reload or restart Prometheus.

        In response to any configuration change, such as a new consumer
        relation, or a new configuration set by the administrator, the
        Prometheus config file is regenerated, and pushed to the workload
        container. Prometheus's configuration is reloaded if there has
        been no change to the Pebble layer (such as Prometheus command
        line arguments). If the Pebble layer has changed then Prometheus
        is restarted.
        """
        early_return_statuses = {
            "cfg_load_fail": BlockedStatus(
                "Prometheus failed to reload the configuration; see debug logs"
            ),
            "cfg_load_timeout": MaintenanceStatus("Waiting for prometheus to start"),
            "restart_fail": BlockedStatus(
                "Prometheus failed to restart (config valid?); see debug logs"
            ),
            "push_fail": BlockedStatus(
                "Failed to push updated config/alert files; see debug logs"
            ),
            "layer_fail": BlockedStatus("Failed to update prometheus service; see debug logs"),
            "config_invalid": BlockedStatus("Invalid prometheus configuration; see debug logs"),
            "validation_fail": BlockedStatus(
                "Failed to validate prometheus config; see debug logs"
            ),
        }

        if not self.resources_patch.is_ready():
            if isinstance(self.unit.status, ActiveStatus) or self.unit.status.message == "":
                self.unit.status = WaitingStatus("Waiting for resource limit patch to apply")
            return

        if not self.container.can_connect():
            self.unit.status = MaintenanceStatus("Configuring Prometheus")
            return

        try:
            # Need to reload if config or alerts changed.
            # (Both functions need to run so cannot use the short-circuiting `or`.)
            should_reload = any(
                [
                    self._generate_prometheus_config(),
                    self._set_alerts(),
                ]
            )
        except ConfigError as e:
            logger.error("Failed to generate configuration: %s", e)
            self.unit.status = BlockedStatus(str(e))
            return
        except PebbleError as e:
            logger.error("Failed to push updated config/alert files: %s", e)
            self.unit.status = early_return_statuses["push_fail"]
            return

        try:
            should_restart = self._update_layer()
        except (TypeError, PebbleError) as e:
            logger.error("Failed to update prometheus service: %s", e)
            self.unit.status = early_return_statuses["layer_fail"]
            return

        try:
            output, err = self._promtool_check_config()
            if err:
                logger.error(
                    "Invalid prometheus configuration. Stdout: %s Stderr: %s", output, err
                )
                self.unit.status = early_return_statuses["config_invalid"]
                return
        except PebbleError as e:
            logger.error("Failed to validate prometheus config: %s", e)
            self.unit.status = early_return_statuses["validation_fail"]
            return

        if should_restart:
            try:
                # If a config is invalid then prometheus would exit immediately.
                # This would be caught by pebble (default timeout is 30 sec) and a ChangeError
                # would be raised.
                self.container.replan()
                logger.info("Prometheus (re)started")
            except PebbleError as e:
                logger.error(
                    "Failed to replan; pebble layer: %s; %s",
                    self._prometheus_layer.to_dict(),
                    e,
                )
                self.unit.status = early_return_statuses["restart_fail"]
                return

        elif should_reload:
            reloaded = self._prometheus_client.reload_configuration()
            if not reloaded:
                logger.error("Prometheus failed to reload the configuration")
                self.unit.status = early_return_statuses["cfg_load_fail"]
                return
            if reloaded == "read_timeout":
                self.unit.status = early_return_statuses["cfg_load_timeout"]
                return

            logger.info("Prometheus configuration reloaded")

        if (
            isinstance(self.unit.status, BlockedStatus)
            and self.unit.status not in early_return_statuses.values()
        ):
            return

        self.remote_write_provider.update_endpoint()
        self.grafana_source_provider.update_source(self.external_url)
        self.unit.status = ActiveStatus()

    def _on_pebble_ready(self, event) -> None:
        """Pebble ready hook.

        This runs after the workload container starts.
        """
        self._configure(event)
        if version := self._prometheus_version:
            self.unit.set_workload_version(version)
        else:
            logger.debug(
                "Cannot set workload version at this time: could not get Prometheus version."
            )

    def _update_layer(self) -> bool:
        current_planned_services = self.container.get_plan().services
        new_layer = self._prometheus_layer

        current_services = self.container.get_services()  # mapping from str to ServiceInfo
        all_svcs_running = all(svc.is_running() for svc in current_services.values())

        if current_planned_services == new_layer.services and all_svcs_running:
            return False

        self.container.add_layer(self._name, new_layer, combine=True)
        return True

    def _update_status(self, event):
        """Fired intermittently by the Juju agent."""
        # Unit could still be blocked if a reload failed (e.g. during WAL replay or ingress not
        # yet ready). Calling `_configure` to recover.
        if self.unit.status != ActiveStatus():
            self._configure(event)

    def _set_alerts(self) -> bool:
        """Create alert rule files for all Prometheus consumers.

        Returns: A boolean indicating if new or different alert rules were pushed.
        """
        metrics_consumer_alerts = self.metrics_consumer.alerts
        remote_write_alerts = self.remote_write_provider.alerts
        alerts_hash = sha256(str(metrics_consumer_alerts) + str(remote_write_alerts))
        alert_rules_changed = alerts_hash != self._pull(ALERTS_HASH_PATH)

        if alert_rules_changed:
            self.container.remove_path(RULES_DIR, recursive=True)
            self._push_alert_rules(metrics_consumer_alerts)
            self._push_alert_rules(remote_write_alerts)
            self._push(ALERTS_HASH_PATH, alerts_hash)

        return alert_rules_changed

    def _push_alert_rules(self, alerts):
        """Pushes alert rules from a rules file to the prometheus container.

        Args:
            alerts: a dictionary of alert rule files, fetched from
                either a metrics consumer or a remote write provider.
        """
        for topology_identifier, rules_file in alerts.items():
            filename = f"juju_{topology_identifier}.rules"
            path = f"{RULES_DIR}/{filename}"

            rules = yaml.safe_dump(rules_file)

            self._push(path, rules)
            logger.debug("Updated alert rules file %s", filename)

    def _generate_command(self) -> str:
        """Construct command to launch Prometheus.

        Returns:
            a string consisting of Prometheus command and associated
            command line options.
        """
        config = self.model.config
        args = [
            f"--config.file={PROMETHEUS_CONFIG}",
            "--storage.tsdb.path=/var/lib/prometheus",
            "--web.enable-lifecycle",
            "--web.console.templates=/usr/share/prometheus/consoles",
            "--web.console.libraries=/usr/share/prometheus/console_libraries",
        ]

        if self._web_config():
            args.append(f"--web.config.file={WEB_CONFIG_PATH}")

        external_url = self.external_url
        args.append(f"--web.external-url={external_url}")

        if self.model.relations[DEFAULT_REMOTE_WRITE_RELATION_NAME]:
            args.append("--web.enable-remote-write-receiver")

        args.append(f"--log.level={self.log_level}")

        if config.get("metrics_wal_compression"):
            args.append("--storage.tsdb.wal-compression")

        if self._is_valid_timespec(retention_time := config.get("metrics_retention_time", "")):
            args.append(f"--storage.tsdb.retention.time={retention_time}")

        try:
            ratio = self._percent_string_to_ratio(config.get("maximum_retention_size", ""))

        except ValueError as e:
            logger.warning(e)
            self.unit.status = BlockedStatus(f"Invalid retention size: {e}")

        else:
            # `storage.tsdb.retention.size` uses the legacy binary format, so "GB" and not "GiB"
            # https://github.com/prometheus/prometheus/issues/10768
            # For simplicity, always communicate to prometheus in GiB
            try:
                capacity = convert_k8s_quantity_to_legacy_binary_gigabytes(
                    self._get_pvc_capacity(), ratio
                )
            except ValueError as e:
                self.unit.status = BlockedStatus(f"Error calculating retention size: {e}")
            except LightkubeApiError as e:
                self.unit.status = BlockedStatus(
                    "Error calculating retention size "
                    f"(try running `juju trust` on this application): {e}"
                )
            else:
                logger.debug("Retention size limit set to %s (%s%%)", capacity, ratio * 100)
                args.append(f"--storage.tsdb.retention.size={capacity}")

        command = ["/bin/prometheus"] + args

        return " ".join(command)

    def _promtool_check_config(self) -> tuple:
        """Check config validity. Runs `promtool check config` inside the workload.

        Returns:
            A 2-tuple, (stdout, stderr).
        """
        proc = self.container.exec(["/usr/bin/promtool", "check", "config", PROMETHEUS_CONFIG])
        try:
            output, err = proc.wait_output()
        except ExecError as e:
            output, err = e.stdout, e.stderr

        return output, err

    def _on_validate_config(self, event: ActionEvent) -> None:
        if not self.container.can_connect():
            event.fail("Could not connect to the Prometheus workload!")
            return

        output, err = self._promtool_check_config()
        event.set_results(
            {"result": output, "error-message": err, "valid": False if err else True}
        )

    def _get_pvc_capacity(self) -> str:
        """Get PVC capacity from pod name.

        This may need to be handled differently once Juju supports multiple storage instances
        for k8s (https://bugs.launchpad.net/juju/+bug/1977775).
        """
        # Assuming the storage name is "databases" (must match metadata.yaml).
        # This assertion would be picked up by every integration test so no concern this would
        # reach production.
        assert (
            "database" in self.model.storages
        ), "The 'database' storage is no longer in metadata: must update literals in charm code."

        # Get PVC capacity from kubernetes
        client = Client()
        pod_name = self.unit.name.replace("/", "-", -1)

        # Take the first volume whose name starts with "<app-name>-database-".
        # The volumes array looks as follows for app "am" and storage "data":
        # 'volumes': [{'name': 'am-data-d7f6a623',
        #              'persistentVolumeClaim': {'claimName': 'am-data-d7f6a623-am-0'}}, ...]
        pvc_name = ""
        for volume in cast(
            Pod, client.get(Pod, name=pod_name, namespace=self.model.name)
        ).spec.volumes:
            if not volume.persistentVolumeClaim:
                # The volumes 'charm-data' and 'kube-api-access-xxxxx' do not have PVCs - filter
                # those out.
                continue
            # claimName looks like this: 'prom-database-325a0ee8-prom-0'
            matcher = re.compile(rf"^{self.app.name}-database-.*?-{pod_name}$")
            if matcher.match(volume.persistentVolumeClaim.claimName):
                pvc_name = volume.persistentVolumeClaim.claimName
                break

        if not pvc_name:
            raise ValueError("No PVC found for pod " + pod_name)

        namespace_file = Path("/var/run/secrets/kubernetes.io/serviceaccount/namespace")
        if namespace_file.exists():
            namespace = namespace_file.read_text().strip()
        else:
            namespace = self.model.name

        capacity = cast(
            PersistentVolumeClaim,
            client.get(PersistentVolumeClaim, name=pvc_name, namespace=namespace),
        ).status.capacity["storage"]

        # The other kind of storage to query for is
        # client.get(...).spec.resources.requests["storage"]
        # but to ensure prometheus does not fill up storage we need to limit the actual value
        # (status.capacity) and not the requested value (spec.resources.requests).

        return capacity

    def _is_valid_timespec(self, timeval: str) -> bool:
        """Is a time interval unit and value valid.

        If time interval is not valid unit status is set to blocked.

        Args:
            timeval: a string representing a time specification.

        Returns:
            True if time specification is valid and False otherwise.
        """
        # Prometheus checks here:
        # https://github.com/prometheus/common/blob/627089d3a7af73be778847aa577192b937b8d89a/model/time.go#L186
        # Which is where this regex is sourced from. The validation is done
        # when parsing flags as part of binary invocation here:
        # https://github.com/prometheus/prometheus/blob/c40e269c3e514953299e9ba1f6265e067ab43e64/cmd/prometheus/main.go#L302
        timespec_re = re.compile(
            r"^((([0-9]+)y)?(([0-9]+)w)?(([0-9]+)d)?(([0-9]+)h)?(([0-9]+)m)?(([0-9]+)s)?(([0-9]+)ms)?|0)$"
        )
        if not (matched := timespec_re.search(timeval)):
            self.unit.status = BlockedStatus(f"Invalid time spec : {timeval}")

        return bool(matched)

    def _percent_string_to_ratio(self, percentage: str) -> float:
        """Convert a string representation of percentage of 0-100%, to a 0-1 ratio.

        Raises:
            ValueError, if the percentage string is invalid or not within range.
        """
        if not percentage.endswith("%"):
            raise ValueError("Percentage string must be a number followed by '%', e.g. '80%'")
        value = float(percentage[:-1]) / 100.0
        if value < 0 or value > 1:
            raise ValueError("Percentage value must be in the range 0-100.")
        return value

    def _prometheus_global_config(self) -> dict:
        """Construct Prometheus global configuration.

        Returns:
            a dictionary consisting of global configuration for Prometheus.
        """
        config = self.model.config
        global_config = {"scrape_interval": "1m", "scrape_timeout": "10s"}

        if config.get("evaluation_interval") and self._is_valid_timespec(
            config["evaluation_interval"]
        ):
            global_config["evaluation_interval"] = config["evaluation_interval"]

        return global_config

    def _web_config(self) -> Optional[dict]:
        """Return the web.config.file contents as a dict, if TLS is enabled; otherwise None.

        Ref: https://prometheus.io/docs/prometheus/latest/configuration/https/
        """
        if self._is_tls_enabled():
            return {
                "tls_server_config": {
                    "cert_file": CERT_PATH,
                    "key_file": KEY_PATH,
                }
            }
        return None

    def _alerting_config(self) -> dict:
        """Construct Prometheus altering configuration.

        Returns:
            a dictionary consisting of the alerting configuration for Prometheus.
        """
        alertmanagers = self.alertmanager_consumer.get_cluster_info_with_scheme()
        if not alertmanagers:
            logger.debug("No alertmanagers available")
            return {}

        alerting_config: Dict[str, list] = PrometheusConfig.render_alertmanager_static_configs(
            alertmanagers
        )
        return alerting_config

    def _generate_prometheus_config(self) -> bool:
        """Construct Prometheus configuration and write to filesystem.

        Returns a boolean indicating if a new configuration was pushed.
        """
        prometheus_config = {
            "global": self._prometheus_global_config(),
            "rule_files": [f"{RULES_DIR}/juju_*.rules"],
            "scrape_configs": [],
        }

        alerting_config = self._alerting_config()
        if alerting_config:
            prometheus_config["alerting"] = alerting_config

        prometheus_config["scrape_configs"].append(self._default_config)  # type: ignore
        certs = {}
        scrape_jobs = self.metrics_consumer.jobs()
        for job in scrape_jobs:
            job["honor_labels"] = True

            # If "tls_config" is absent but scheme is https, then set insecure_skip_verify.
            default_tls_config = (
                {"insecure_skip_verify": True} if job.get("scheme") == "https" else {}
            )
            if tls_config := job.get("tls_config", default_tls_config):
                # Certs are transferred over relation data and need to be written to files on disk.
                # CA certificate to validate the server certificate with.

                # If the scrape job has a TLS section but no "ca_file", then use ours, assuming
                # prometheus and all scrape jobs are signed by the same CA.
                if ca_file := tls_config.get("ca_file") or self.cert_handler.ca:
                    # TODO we shouldn't be passing CA certs over relation data, because that
                    #  reduces to self-signed certs. Both parties need to separately trust the CA
                    #  instead.
                    filename = f"{PROMETHEUS_DIR}/{job['job_name']}-ca.crt"
                    certs[filename] = ca_file
                    job["tls_config"] = {**tls_config, **{"ca_file": filename}}
                else:
                    # The tls_config section is present, but we don't have any CA certs
                    logger.warning(
                        "The scrape job '%s' has a tls_config section specified, but no CA certs "
                        "are available. Adding 'insecure_skip_verify' as a fallback.",
                        job["job_name"],
                    )
                    job["tls_config"] = {**tls_config, **{"insecure_skip_verify": True}}

                # Certificate and key files for client cert authentication to the server.
                if (cert_file := tls_config.get("cert_file")) and (
                    key_file := tls_config.get("key_file")
                ):
                    filename = f"{PROMETHEUS_DIR}/{job['job_name']}-client.crt"
                    certs[filename] = cert_file
                    job["tls_config"]["cert_file"] = filename
                    filename = f"{PROMETHEUS_DIR}/{job['job_name']}-client.key"
                    certs[filename] = key_file
                    job["tls_config"]["key_file"] = filename
                elif "cert_file" in tls_config or "key_file" in tls_config:
                    raise ConfigError(
                        'tls_config requires both "cert_file" and "key_file" if client '
                        "authentication is to be used"
                    )

            prometheus_config["scrape_configs"].append(job)  # type: ignore

        # Check if config changed, using its hash
        config_hash = sha256(
            yaml.safe_dump({"prometheus_config": prometheus_config, "certs": certs})
        )
        if config_hash == self._pull(CONFIG_HASH_PATH):
            return False

        logger.debug("Prometheus config changed")

        self._push(PROMETHEUS_CONFIG, yaml.safe_dump(prometheus_config))
        for filename, contents in certs.items():
            self._push(filename, contents)

        if web_config := self._web_config():
            self._push(WEB_CONFIG_PATH, yaml.safe_dump(web_config))
        else:
            self.container.remove_path(WEB_CONFIG_PATH, recursive=True)

        self._push(CONFIG_HASH_PATH, config_hash)
        logger.info("Pushed new configuration")
        return True

    @property
    def _prometheus_version(self) -> Optional[str]:
        """Returns the version of Prometheus.

        Returns:
            A string equal to the Prometheus version.
        """
        if not self.container.can_connect():
            return None
        version_output, _ = self.container.exec(["/bin/prometheus", "--version"]).wait_output()
        # Output looks like this:
        # prometheus, version 2.33.5 (branch: ...
        result = re.search(r"version (\d*\.\d*\.\d*)", version_output)
        if result is None:
            return result
        return result.group(1)

    def _pull(self, path) -> Optional[str]:
        """Pull file from container (without raising pebble errors).

        Returns:
            File contents if exists; None otherwise.
        """
        try:
            return self.container.pull(path, encoding="utf-8").read()
        except (FileNotFoundError, PebbleError):
            # Drop FileNotFoundError https://github.com/canonical/operator/issues/896
            return None

    def _push(self, path, contents):
        """Push file to container, creating subdirs as necessary."""
        self.container.push(path, contents, make_dirs=True, encoding="utf-8")

    @property
    def tempo(self) -> Optional[str]:
        """Tempo endpoint for charm tracing."""
        return self.tracing.otlp_grpc_endpoint


if __name__ == "__main__":
    main(PrometheusCharm)<|MERGE_RESOLUTION|>--- conflicted
+++ resolved
@@ -33,17 +33,14 @@
     MetricsEndpointProvider,
     PrometheusConfig,
 )
-<<<<<<< HEAD
 from charms.tempo_k8s.v0.charm_instrumentation import trace_charm
 from charms.tempo_k8s.v0.tracing import TracingEndpointProvider
-=======
 from charms.prometheus_k8s.v1.prometheus_remote_write import (
     DEFAULT_RELATION_NAME as DEFAULT_REMOTE_WRITE_RELATION_NAME,
 )
 from charms.prometheus_k8s.v1.prometheus_remote_write import (
     PrometheusRemoteWriteProvider,
 )
->>>>>>> bad36976
 from charms.traefik_k8s.v1.ingress_per_unit import (
     IngressPerUnitReadyForUnitEvent,
     IngressPerUnitRequirer,
