# Copyright 2021 Canonical Ltd.
# See LICENSE file for licensing details.
"""# Prometheus remote-write library.

This library facilitates the integration of the prometheus_remote_write interface.

Source code can be found on GitHub at:
 https://github.com/canonical/prometheus-k8s-operator/tree/main/lib/charms/prometheus_k8s

Charms that need to push data to a charm exposing the Prometheus remote_write API,
should use the `PrometheusRemoteWriteConsumer`. Charms that operate software that exposes
the Prometheus remote_write API, that is, they can receive metrics data over remote_write,
should use the `PrometheusRemoteWriteProducer`.
"""

import json
import logging
import os
import platform
import re
import socket
import subprocess
import tempfile
from pathlib import Path
from typing import Any, Callable, Dict, List, Optional, Tuple, Union

import yaml
from cosl import JujuTopology
from cosl.rules import AlertRules, generic_alert_groups
from ops.charm import (
    CharmBase,
    HookEvent,
    RelationBrokenEvent,
    RelationEvent,
    RelationMeta,
    RelationRole,
)
from ops.framework import BoundEvent, EventBase, EventSource, Object, ObjectEvents
from ops.model import Relation

# The unique Charmhub library identifier, never change it
LIBID = "f783823fa75f4b7880eb70f2077ec259"

# Increment this major API version when introducing breaking changes
LIBAPI = 1

# Increment this PATCH version before using `charmcraft publish-lib` or reset
# to 0 if you are raising the major API version
LIBPATCH = 6

PYDEPS = ["cosl"]


logger = logging.getLogger(__name__)


DEFAULT_RELATION_NAME = "receive-remote-write"
DEFAULT_CONSUMER_NAME = "send-remote-write"
RELATION_INTERFACE_NAME = "prometheus_remote_write"

DEFAULT_ALERT_RULES_RELATIVE_PATH = "./src/prometheus_alert_rules"


class RelationNotFoundError(Exception):
    """Raised if there is no relation with the given name."""

    def __init__(self, relation_name: str):
        self.relation_name = relation_name
        self.message = "No relation named '{}' found".format(relation_name)

        super().__init__(self.message)


class RelationInterfaceMismatchError(Exception):
    """Raised if the relation with the given name has a different interface."""

    def __init__(
        self,
        relation_name: str,
        expected_relation_interface: str,
        actual_relation_interface: str,
    ):
        self.relation_name = relation_name
        self.expected_relation_interface = expected_relation_interface
        self.actual_relation_interface = actual_relation_interface
        self.message = (
            "The '{}' relation has '{}' as its interface rather than the expected '{}'".format(
                relation_name, actual_relation_interface, expected_relation_interface
            )
        )

        super().__init__(self.message)


class RelationRoleMismatchError(Exception):
    """Raised if the relation with the given name has a different direction."""

    def __init__(
        self,
        relation_name: str,
        expected_relation_role: RelationRole,
        actual_relation_role: RelationRole,
    ):
        self.relation_name = relation_name
        self.expected_relation_interface = expected_relation_role
        self.actual_relation_role = actual_relation_role
        self.message = "The '{}' relation has role '{}' rather than the expected '{}'".format(
            relation_name, repr(actual_relation_role), repr(expected_relation_role)
        )

        super().__init__(self.message)


class InvalidAlertRuleEvent(EventBase):
    """Event emitted when alert rule files are not parsable.

    Enables us to set a clear status on the provider.
    """

    def __init__(self, handle, errors: str = "", valid: bool = False):
        super().__init__(handle)
        self.errors = errors
        self.valid = valid

    def snapshot(self) -> Dict:
        """Save alert rule information."""
        return {
            "valid": self.valid,
            "errors": self.errors,
        }

    def restore(self, snapshot):
        """Restore alert rule information."""
        self.valid = snapshot["valid"]
        self.errors = snapshot["errors"]


def _is_official_alert_rule_format(rules_dict: dict) -> bool:
    """Are alert rules in the upstream format as supported by Prometheus.

    Alert rules in dictionary format are in "official" form if they
    contain a "groups" key, since this implies they contain a list of
    alert rule groups.

    Args:
        rules_dict: a set of alert rules in Python dictionary format

    Returns:
        True if alert rules are in official Prometheus file format.
    """
    return "groups" in rules_dict


def _is_single_alert_rule_format(rules_dict: dict) -> bool:
    """Are alert rules in single rule format.

    The Prometheus charm library supports reading of alert rules in a
    custom format that consists of a single alert rule per file. This
    does not conform to the official Prometheus alert rule file format
    which requires that each alert rules file consists of a list of
    alert rule groups and each group consists of a list of alert
    rules.

    Alert rules in dictionary form are considered to be in single rule
    format if in the least it contains two keys corresponding to the
    alert rule name and alert expression.

    Returns:
        True if alert rule is in single rule file format.
    """
    # one alert rule per file
    return set(rules_dict) >= {"alert", "expr"}


def _validate_relation_by_interface_and_direction(
    charm: CharmBase,
    relation_name: str,
    expected_relation_interface: str,
    expected_relation_role: RelationRole,
):
    """Verifies that a relation has the necessary characteristics.

    Verifies that the `relation_name` provided: (1) exists in metadata.yaml,
    (2) declares as interface the interface name passed as `relation_interface`
    and (3) has the right "direction", i.e., it is a relation that `charm`
    provides or requires.

    Args:
        charm: a `CharmBase` object to scan for the matching relation.
        relation_name: the name of the relation to be verified.
        expected_relation_interface: the interface name to be matched by the
            relation named `relation_name`.
        expected_relation_role: whether the `relation_name` must be either
            provided or required by `charm`.

    Raises:
        RelationNotFoundError: If there is no relation in the charm's metadata.yaml
            with the same name as provided via `relation_name` argument.
        RelationInterfaceMismatchError: The relation with the same name as provided
            via `relation_name` argument does not have the same relation interface
            as specified via the `expected_relation_interface` argument.
        RelationRoleMismatchError: If the relation with the same name as provided
            via `relation_name` argument does not have the same role as specified
            via the `expected_relation_role` argument.
    """
    if relation_name not in charm.meta.relations:
        raise RelationNotFoundError(relation_name)

    relation: RelationMeta = charm.meta.relations[relation_name]

    actual_relation_interface = relation.interface_name
    if actual_relation_interface != expected_relation_interface:
        raise RelationInterfaceMismatchError(
            relation_name, expected_relation_interface, actual_relation_interface or "None"
        )

    if expected_relation_role == RelationRole.provides:
        if relation_name not in charm.meta.provides:
            raise RelationRoleMismatchError(
                relation_name, RelationRole.provides, RelationRole.requires
            )
    elif expected_relation_role == RelationRole.requires:
        if relation_name not in charm.meta.requires:
            raise RelationRoleMismatchError(
                relation_name, RelationRole.requires, RelationRole.provides
            )
    else:
        raise Exception("Unexpected RelationDirection: {}".format(expected_relation_role))


class PrometheusRemoteWriteEndpointsChangedEvent(EventBase):
    """Event emitted when Prometheus remote_write endpoints change."""

    def __init__(self, handle, relation_id):
        super().__init__(handle)
        self.relation_id = relation_id

    def snapshot(self):
        """Save scrape Prometheus remote_write information."""
        return {"relation_id": self.relation_id}

    def restore(self, snapshot):
        """Restore scrape Prometheus remote_write information."""
        self.relation_id = snapshot["relation_id"]


class InvalidAlertRulePathError(Exception):
    """Raised if the alert rules folder cannot be found or is otherwise invalid."""

    def __init__(
        self,
        alert_rules_absolute_path: str,
        message: str,
    ):
        self.alert_rules_absolute_path = alert_rules_absolute_path
        self.message = message

        super().__init__(self.message)


def _resolve_dir_against_charm_path(charm: CharmBase, *path_elements: str) -> str:
    """Resolve the provided path items against the directory of the main file.

    Look up the directory of the main .py file being executed. This is normally
    going to be the charm.py file of the charm including this library. Then, resolve
    the provided path elements and, if the result path exists and is a directory,
    return its absolute path; otherwise, return `None`.
    """
    charm_dir = Path(str(charm.charm_dir))
    if not charm_dir.exists() or not charm_dir.is_dir():
        # Operator Framework does not currently expose a robust
        # way to determine the top level charm source directory
        # that is consistent across deployed charms and unit tests
        # Hence for unit tests the current working directory is used
        # TODO: updated this logic when the following ticket is resolved
        # https://github.com/canonical/operator/issues/643
        charm_dir = Path(os.getcwd())

    alerts_dir_path = charm_dir.absolute().joinpath(*path_elements)

    if not alerts_dir_path.exists():
        raise InvalidAlertRulePathError(str(alerts_dir_path), "directory does not exist")
    if not alerts_dir_path.is_dir():
        raise InvalidAlertRulePathError(str(alerts_dir_path), "is not a directory")

    return str(alerts_dir_path)


class PrometheusRemoteWriteConsumerEvents(ObjectEvents):
    """Event descriptor for events raised by `PrometheusRemoteWriteConsumer`."""

    endpoints_changed = EventSource(PrometheusRemoteWriteEndpointsChangedEvent)
    alert_rule_status_changed = EventSource(InvalidAlertRuleEvent)


class PrometheusRemoteWriteConsumer(Object):
    """API that manages a required `prometheus_remote_write` relation.

     The `PrometheusRemoteWriteConsumer` is intended to be used by charms that need to push data to
     other charms over the Prometheus remote_write API.

     The `PrometheusRemoteWriteConsumer` object can be instantiated as follows in your charm:

     ```
     from charms.prometheus_k8s.v1.prometheus_remote_write import PrometheusRemoteWriteConsumer

     def __init__(self, *args):
         ...
         self.remote_write_consumer = PrometheusRemoteWriteConsumer(self)
         ...
     ```

     The `PrometheusRemoteWriteConsumer` assumes that, in the `metadata.yaml` of your charm,
     you declare a required relation as follows:

     ```
     requires:
         send-remote-write:  # Relation name
             interface: prometheus_remote_write  # Relation interface
     ```

     The charmed operator is expected to use the `PrometheusRemoteWriteConsumer` as follows:

     ```
     def __init__(self, *args):
         ...
         self.remote_write_consumer = PrometheusRemoteWriteConsumer(self)
         ...

         self.framework.observe(
             self.remote_write_consumer.on.endpoints_changed,
             self._handle_endpoints_changed,
         )
     ```
     The `endpoints_changed` event will fire in situations such as provider ip change (e.g.
     relation created, provider upgrade, provider pod churn) or provider config change (e.g.
     metadata settings).

     Then, inside the logic of `_handle_endpoints_changed`, the updated endpoint list is
     retrieved with:

     ```
     self.remote_write_consumer.endpoints
     ```

     which returns a dictionary structured like the Prometheus configuration object (see
     https://prometheus.io/docs/prometheus/latest/configuration/configuration/#remote_write).

     Regarding the default relation name, `send-remote-write`: if you choose to change it,
     you would need to explicitly provide it to the `PrometheusRemoteWriteConsumer` via the
     `relation_name` constructor argument. (The relation interface, on the other hand, is
     fixed and, if you were to change it, your charm would not be able to relate with other
     charms using the correct relation interface. The library prevents you from doing that by
     raising an exception.)

     In any case, it is strongly discouraged to change the relation name: having consistent
     relation names across charms that do similar things is good practice and more
     straightforward for the users of your charm. The one exception to the rule above,
     is if your charm needs to both consume and provide a relation using the
     `prometheus_remote_write` interface, in which case changing the relation name to
     differentiate between "incoming" and "outgoing" remote write interactions is necessary.

     It is also possible to specify alert rules. By default, this library will search
     `<charm_parent_dir>/prometheus_alert_rules`, which in standard charm
     layouts resolves to `src/prometheus_alert_rules`. Each set of alert rules, grouped
     by the topology identifier, goes into a separate `*.rule` file.

     If the syntax of a rule is invalid, the `MetricsEndpointProvider` logs an error and
     does not load the particular rule.

     To avoid false positives and false negatives the library will inject label filters
     automatically in the PromQL expression. For example if the charm provides an
     alert rule with an `expr` like this one:

     ```yaml
     expr: up < 1
     ```

    it will be modified with label filters ensuring that
     the only timeseries evaluated are those scraped from this charm, and no other.


     ```yaml
     expr: up{juju_application="traefik",
              juju_charm="traefik-k8s",
              juju_model="cos",
              juju_model_uuid="b5ed878d-2671-42e8-873a-e8d58c0ec325"
           } < 1
     labels:
       juju_application: traefik
       juju_charm: traefik-k8s
       juju_model: cos
       juju_model_uuid: b5ed878d-2671-42e8-873a-e8d58c0ec325
     ```
    """

    on = PrometheusRemoteWriteConsumerEvents()  # pyright: ignore

    def __init__(
        self,
        charm: CharmBase,
        relation_name: str = DEFAULT_CONSUMER_NAME,
        alert_rules_path: str = DEFAULT_ALERT_RULES_RELATIVE_PATH,
        refresh_event: Optional[Union[BoundEvent, List[BoundEvent]]] = None,
        forward_alert_rules: bool = True,
    ):
        """API to manage a required relation with the `prometheus_remote_write` interface.

        Args:
            charm: The charm object that instantiated this class.
            relation_name: Name of the relation with the `prometheus_remote_write` interface as
                defined in metadata.yaml.
            alert_rules_path: Path of the directory containing the alert rules.
            refresh_event: an optional bound event or list of bound events which
                will be observed to re-set alerts data.
            forward_alert_rules: Flag to toggle alert rule forwarding.

        Raises:
            RelationNotFoundError: If there is no relation in the charm's metadata.yaml
                with the same name as provided via `relation_name` argument.
            RelationInterfaceMismatchError: The relation with the same name as provided
                via `relation_name` argument does not have the `prometheus_scrape` relation
                interface.
            RelationRoleMismatchError: If the relation with the same name as provided
                via `relation_name` argument does not have the `RelationRole.requires`
                role.
        """
        _validate_relation_by_interface_and_direction(
            charm, relation_name, RELATION_INTERFACE_NAME, RelationRole.requires
        )

        try:
            alert_rules_path = _resolve_dir_against_charm_path(charm, alert_rules_path)
        except InvalidAlertRulePathError as e:
            logger.debug(
                "Invalid Prometheus alert rules folder at %s: %s",
                e.alert_rules_absolute_path,
                e.message,
            )

        super().__init__(charm, relation_name)
        self._charm = charm
        self._relation_name = relation_name
        self._alert_rules_path = alert_rules_path
        self._disable_alerts = forward_alert_rules

        self.topology = JujuTopology.from_charm(charm)

        on_relation = self._charm.on[self._relation_name]

        self.framework.observe(on_relation.relation_joined, self._handle_endpoints_changed)
        self.framework.observe(on_relation.relation_changed, self._handle_endpoints_changed)
        self.framework.observe(on_relation.relation_departed, self._handle_endpoints_changed)
        self.framework.observe(on_relation.relation_broken, self._on_relation_broken)
        self.framework.observe(on_relation.relation_joined, self._push_alerts_on_relation_joined)
        self.framework.observe(
            self._charm.on.leader_elected, self._push_alerts_to_all_relation_databags
        )
        self.framework.observe(
            self._charm.on.upgrade_charm, self._push_alerts_to_all_relation_databags
        )
        if refresh_event:
            for ev in refresh_event:
                self.framework.observe(ev, self._push_alerts_to_all_relation_databags)

    def _on_relation_broken(self, event: RelationBrokenEvent) -> None:
        self.on.endpoints_changed.emit(relation_id=event.relation.id)

    def _handle_endpoints_changed(self, event: RelationEvent) -> None:
        if self._charm.unit.is_leader() and event.app is not None:
            ev = json.loads(event.relation.data[event.app].get("event", "{}"))

            if ev:
                valid = bool(ev.get("valid", True))
                errors = ev.get("errors", "")

                if valid and not errors:
                    self.on.alert_rule_status_changed.emit(valid=valid)
                else:
                    self.on.alert_rule_status_changed.emit(valid=valid, errors=errors)

        self.on.endpoints_changed.emit(relation_id=event.relation.id)

    def _push_alerts_on_relation_joined(self, event: RelationEvent) -> None:
        self._push_alerts_to_relation_databag(event.relation)

    def _push_alerts_to_all_relation_databags(self, _: Optional[HookEvent]) -> None:
        for relation in self.model.relations[self._relation_name]:
            self._push_alerts_to_relation_databag(relation)

    def _push_alerts_to_relation_databag(self, relation: Relation) -> None:
        if not self._charm.unit.is_leader():
            return

        alert_rules = AlertRules(query_type="promql", topology=self.topology)
<<<<<<< HEAD
        if not self._disable_alerts:
            alert_rules.add_path(self._alert_rules_path)
=======
        alert_rules.add_path(self._alert_rules_path)
        alert_rules.add(
            generic_alert_groups.aggregator_rules, group_name_prefix=self.topology.identifier
        )
>>>>>>> 76f3889a

        alert_rules_as_dict = alert_rules.as_dict()

        if alert_rules_as_dict or self._disable_alerts:
            relation.data[self._charm.app]["alert_rules"] = json.dumps(alert_rules_as_dict)

    def reload_alerts(self) -> None:
        """Reload alert rules from disk and push to relation data."""
        self._push_alerts_to_all_relation_databags(None)

    @property
    def endpoints(self) -> List[Dict[str, str]]:
        """A config object ready to be dropped into a prometheus config file.

        The format of the dict is specified in the official prometheus docs:
        https://prometheus.io/docs/prometheus/latest/configuration/configuration/#remote_write

        Returns:
            A list of dictionaries where each dictionary provides information about
            a single remote_write endpoint.
        """
        endpoints = []
        for relation in self.model.relations[self._relation_name]:
            for unit in relation.units:
                if unit.app is self._charm.app:
                    # This is a peer unit
                    continue

                remote_write = relation.data[unit].get("remote_write")
                if remote_write:
                    deserialized_remote_write = json.loads(remote_write)
                    endpoints.append(
                        {
                            "url": deserialized_remote_write["url"],
                        }
                    )

        return endpoints


class PrometheusRemoteWriteAlertsChangedEvent(EventBase):
    """Event emitted when Prometheus remote_write alerts change."""

    def __init__(self, handle, relation_id):
        super().__init__(handle)
        self.relation_id = relation_id

    def snapshot(self):
        """Save Prometheus remote_write information."""
        return {"relation_id": self.relation_id}

    def restore(self, snapshot):
        """Restore Prometheus remote_write information."""
        self.relation_id = snapshot["relation_id"]


class PrometheusRemoteWriteProviderConsumersChangedEvent(EventBase):
    """Event emitted when Prometheus remote_write alerts change."""


class PrometheusRemoteWriteProviderEvents(ObjectEvents):
    """Event descriptor for events raised by `PrometheusRemoteWriteProvider`."""

    alert_rules_changed = EventSource(PrometheusRemoteWriteAlertsChangedEvent)
    consumers_changed = EventSource(PrometheusRemoteWriteProviderConsumersChangedEvent)


class PrometheusRemoteWriteProvider(Object):
    """API that manages a provided `prometheus_remote_write` relation.

    The `PrometheusRemoteWriteProvider` is intended to be used by charms whose workloads need
    to receive data from other charms' workloads over the Prometheus remote_write API.

    The `PrometheusRemoteWriteProvider` object can be instantiated as follows in your charm:

    ```
    from charms.prometheus_k8s.v1.prometheus_remote_write import PrometheusRemoteWriteProvider

    def __init__(self, *args):
        ...
        self.remote_write_provider = PrometheusRemoteWriteProvider(self)
        ...
    ```

    The `PrometheusRemoteWriteProvider` assumes that, in the `metadata.yaml` of your charm,
    you declare a provided relation as follows:

    ```
    provides:
        receive-remote-write:  # Relation name
            interface: prometheus_remote_write  # Relation interface
    ```

    About the name of the relation managed by this library: technically, you *could* change
    the relation name, `receive-remote-write`, but that requires you to provide the new
    relation name to the `PrometheusRemoteWriteProducer` via the `relation_name` constructor
    argument. (The relation interface, on the other hand, is immutable and, if you were to change
    it, your charm would not be able to relate with other charms using the right relation
    interface. The library prevents you from doing that by raising an exception.) In any case, it
    is strongly discouraged to change the relation name: having consistent relation names across
    charms that do similar things is a very good thing for the people that will use your charm.
    The one exception to the rule above, is if you charm needs to both consume and provide a
    relation using the `prometheus_remote_write` interface, in which case changing the relation
    name to differentiate between "incoming" and "outgoing" remote write interactions is necessary.
    """

    on = PrometheusRemoteWriteProviderEvents()  # pyright: ignore

    def __init__(
        self,
        charm: CharmBase,
        relation_name: str = DEFAULT_RELATION_NAME,
        *,
        server_url_func: Callable[[], str] = lambda: f"http://{socket.getfqdn()}:9090",
        endpoint_path: str = "/api/v1/write",
    ):
        """API to manage a provided relation with the `prometheus_remote_write` interface.

        Args:
            charm: The charm object that instantiated this class.
            relation_name: Name of the relation with the `prometheus_remote_write` interface as
                defined in metadata.yaml.
            server_url_func: A callable returning the URL for your prometheus server.
            endpoint_path: The path of the server's remote_write endpoint.

        Raises:
            RelationNotFoundError: If there is no relation in the charm's metadata.yaml
                with the same name as provided via `relation_name` argument.
            RelationInterfaceMismatchError: The relation with the same name as provided
                via `relation_name` argument does not have the `prometheus_scrape` relation
                interface.
            RelationRoleMismatchError: If the relation with the same name as provided
                via `relation_name` argument does not have the `RelationRole.requires`
                role.
        """
        _validate_relation_by_interface_and_direction(
            charm, relation_name, RELATION_INTERFACE_NAME, RelationRole.provides
        )

        super().__init__(charm, relation_name)
        self._charm = charm
        self._tool = CosTool(self._charm)
        self._relation_name = relation_name
        self._get_server_url = server_url_func
        self._endpoint_path = endpoint_path

        on_relation = self._charm.on[self._relation_name]
        self.framework.observe(
            on_relation.relation_created,
            self._on_consumers_changed,
        )
        self.framework.observe(
            on_relation.relation_joined,
            self._on_consumers_changed,
        )
        self.framework.observe(
            on_relation.relation_changed,
            self._on_relation_changed,
        )

    def _on_consumers_changed(self, event: RelationEvent) -> None:
        if not isinstance(event, RelationBrokenEvent):
            self.update_endpoint(event.relation)
        self.on.consumers_changed.emit()

    def _on_relation_changed(self, event: RelationEvent) -> None:
        """Flag Providers that data has changed, so they can re-read alerts."""
        self.on.alert_rules_changed.emit(event.relation.id)

    def update_endpoint(self, relation: Optional[Relation] = None) -> None:
        """Triggers programmatically the update of the relation data.

        This method should be used when the charm relying on this library needs
        to update the relation data in response to something occurring outside
        the `prometheus_remote_write` relation lifecycle, e.g., in case of a
        host address change because the charmed operator becomes connected to an
        Ingress after the `prometheus_remote_write` relation is established.

        Args:
            relation: An optional instance of `class:ops.model.Relation` to update.
                If not provided, all instances of the `prometheus_remote_write`
                relation are updated.
        """
        relations = [relation] if relation else self.model.relations[self._relation_name]

        for relation in relations:
            self._set_endpoint_on_relation(relation)

    def _set_endpoint_on_relation(self, relation: Relation) -> None:
        """Set the remote_write endpoint on relations.

        Args:
            relation: The relation whose data to update.
        """
        relation.data[self._charm.unit]["remote_write"] = json.dumps(
            {
                "url": self._get_server_url().rstrip("/") + "/" + self._endpoint_path.strip("/"),
            }
        )

    @property
    def alerts(self) -> dict:
        """Fetch alert rules from all relations.

        A Prometheus alert rules file consists of a list of "groups". Each
        group consists of a list of alerts (`rules`) that are sequentially
        executed. This method returns all the alert rules provided by each
        related metrics provider charm. These rules may be used to generate a
        separate alert rules file for each relation since the returned list
        of alert groups are indexed by relation ID. Also, for each relation ID
        associated scrape metadata such as Juju model, UUID and application
        name are provided so the unique name may be generated for the rules
        file. For each relation the structure of data returned is a dictionary
        with four keys

        - groups
        - model
        - model_uuid
        - application

        The value of the `groups` key is such that it may be used to generate
        a Prometheus alert rules file directly using `yaml.dump` but the
        `groups` key itself must be included as this is required by Prometheus,
        for example as in `yaml.safe_dump({"groups": alerts["groups"]})`.

        The `PrometheusRemoteWriteProvider` accepts a list of rules and these
        rules are all placed into one group.

        Returns:
            a dictionary mapping the name of an alert rule group to the group.
        """
        alerts = {}  # type: Dict[str, dict] # mapping b/w juju identifiers and alert rule files
        for relation in self._charm.model.relations[self._relation_name]:
            if not relation.units or not relation.app:
                continue

            alert_rules = json.loads(relation.data[relation.app].get("alert_rules", "{}"))
            if not alert_rules:
                continue

            alert_rules = self._inject_alert_expr_labels(alert_rules)

            identifier, topology = self._get_identifier_by_alert_rules(alert_rules)
            if not topology:
                try:
                    scrape_metadata = json.loads(relation.data[relation.app]["scrape_metadata"])
                    identifier = JujuTopology.from_dict(scrape_metadata).identifier
                    alerts[identifier] = self._tool.apply_label_matchers(alert_rules)  # type: ignore

                except KeyError as e:
                    logger.debug(
                        "Relation %s has no 'scrape_metadata': %s",
                        relation.id,
                        e,
                    )

            if not identifier:
                logger.error(
                    "Alert rules were found but no usable group or identifier was present."
                )
                continue

            _, errmsg = self._tool.validate_alert_rules(alert_rules)
            if errmsg:
                logger.error(f"Invalid alert rule file: {errmsg}")
                if self._charm.unit.is_leader():
                    data = json.loads(relation.data[self._charm.app].get("event", "{}"))
                    data["errors"] = errmsg
                    relation.data[self._charm.app]["event"] = json.dumps(data)
                continue

            alerts[identifier] = alert_rules

        return alerts

    def _get_identifier_by_alert_rules(
        self, rules: Dict[str, Any]
    ) -> Tuple[Union[str, None], Union[JujuTopology, None]]:
        """Determine an appropriate dict key for alert rules.

        The key is used as the filename when writing alerts to disk, so the structure
        and uniqueness is important.

        Args:
            rules: a dict of alert rules
        Returns:
            A tuple containing an identifier, if found, and a JujuTopology, if it could
            be constructed.
        """
        if "groups" not in rules:
            logger.debug("No alert groups were found in relation data")
            return None, None

        # Construct an ID based on what's in the alert rules if they have labels
        for group in rules["groups"]:
            try:
                labels = group["rules"][0]["labels"]
                topology = JujuTopology(
                    # Don't try to safely get required constructor fields. There's already
                    # a handler for KeyErrors
                    model_uuid=labels["juju_model_uuid"],
                    model=labels["juju_model"],
                    application=labels["juju_application"],
                    unit=labels.get("juju_unit", ""),
                    charm_name=labels.get("juju_charm", ""),
                )
                return topology.identifier, topology
            except KeyError:
                logger.debug("Alert rules were found but no usable labels were present")
                continue

        logger.warning(
            "No labeled alert rules were found, and no 'scrape_metadata' "
            "was available. Using the alert group name as filename."
        )
        try:
            for group in rules["groups"]:
                return group["name"], None
        except KeyError:
            logger.debug("No group name was found to use as identifier")

        return None, None

    def _inject_alert_expr_labels(self, rules: Dict[str, Any]) -> Dict[str, Any]:
        """Iterate through alert rules and inject topology into expressions.

        Args:
            rules: a dict of alert rules
        """
        if "groups" not in rules:
            return rules

        modified_groups = []
        for group in rules["groups"]:
            # Copy off rules, so we don't modify an object we're iterating over
            rules_copy = group["rules"]
            for idx, rule in enumerate(rules_copy):
                labels = rule.get("labels")

                if labels:
                    try:
                        topology = JujuTopology(
                            # Don't try to safely get required constructor fields. There's already
                            # a handler for KeyErrors
                            model_uuid=labels["juju_model_uuid"],
                            model=labels["juju_model"],
                            application=labels["juju_application"],
                            unit=labels.get("juju_unit", ""),
                            charm_name=labels.get("juju_charm", ""),
                        )

                        # Inject topology and put it back in the list
                        rule["expr"] = self._tool.inject_label_matchers(
                            re.sub(r"%%juju_topology%%,?", "", rule["expr"]),
                            topology.alert_expression_dict,
                        )
                    except KeyError:
                        # Some required JujuTopology key is missing. Just move on.
                        pass

                    group["rules"][idx] = rule

            modified_groups.append(group)

        rules["groups"] = modified_groups
        return rules


# Copy/pasted from prometheus_scrape.py
class CosTool:
    """Uses cos-tool to inject label matchers into alert rule expressions and validate rules."""

    _path = None
    _disabled = False

    def __init__(self, charm):
        self._charm = charm

    @property
    def path(self):
        """Lazy lookup of the path of cos-tool."""
        if self._disabled:
            return None
        if not self._path:
            self._path = self._get_tool_path()
            if not self._path:
                logger.debug("Skipping injection of juju topology as label matchers")
                self._disabled = True
        return self._path

    def apply_label_matchers(self, rules) -> dict:
        """Will apply label matchers to the expression of all alerts in all supplied groups."""
        if not self.path:
            return rules
        for group in rules["groups"]:
            rules_in_group = group.get("rules", [])
            for rule in rules_in_group:
                topology = {}
                # if the user for some reason has provided juju_unit, we'll need to honor it
                # in most cases, however, this will be empty
                for label in [
                    "juju_model",
                    "juju_model_uuid",
                    "juju_application",
                    "juju_charm",
                    "juju_unit",
                ]:
                    if label in rule["labels"]:
                        topology[label] = rule["labels"][label]

                rule["expr"] = self.inject_label_matchers(rule["expr"], topology)
        return rules

    def validate_alert_rules(self, rules: dict) -> Tuple[bool, str]:
        """Will validate correctness of alert rules, returning a boolean and any errors."""
        if not self.path:
            logger.debug("`cos-tool` unavailable. Not validating alert correctness.")
            return True, ""

        with tempfile.TemporaryDirectory() as tmpdir:
            rule_path = Path(tmpdir + "/validate_rule.yaml")
            rule_path.write_text(yaml.dump(rules))

            args = [str(self.path), "validate", str(rule_path)]
            # noinspection PyBroadException
            try:
                self._exec(args)
                return True, ""
            except subprocess.CalledProcessError as e:
                logger.debug("Validating the rules failed: %s", e.output)
                return False, ", ".join(
                    [
                        line
                        for line in e.output.decode("utf8").splitlines()
                        if "error validating" in line
                    ]
                )

    def inject_label_matchers(self, expression, topology) -> str:
        """Add label matchers to an expression."""
        if not topology:
            return expression
        if not self.path:
            logger.debug("`cos-tool` unavailable. Leaving expression unchanged: %s", expression)
            return expression
        args = [str(self.path), "transform"]
        args.extend(
            ["--label-matcher={}={}".format(key, value) for key, value in topology.items()]
        )

        args.extend(["{}".format(expression)])
        # noinspection PyBroadException
        try:
            return self._exec(args)
        except subprocess.CalledProcessError as e:
            logger.debug('Applying the expression failed: "%s", falling back to the original', e)
            return expression

    def _get_tool_path(self) -> Optional[Path]:
        arch = platform.machine()
        arch = "amd64" if arch == "x86_64" else arch
        res = "cos-tool-{}".format(arch)
        try:
            path = Path(res).resolve(strict=True)
            return path
        except (FileNotFoundError, OSError):
            logger.debug('Could not locate cos-tool at: "{}"'.format(res))
        return None

    def _exec(self, cmd) -> str:
        result = subprocess.run(cmd, check=True, stdout=subprocess.PIPE, stderr=subprocess.STDOUT)
        return result.stdout.decode("utf-8").strip()<|MERGE_RESOLUTION|>--- conflicted
+++ resolved
@@ -493,15 +493,11 @@
             return
 
         alert_rules = AlertRules(query_type="promql", topology=self.topology)
-<<<<<<< HEAD
         if not self._disable_alerts:
             alert_rules.add_path(self._alert_rules_path)
-=======
-        alert_rules.add_path(self._alert_rules_path)
-        alert_rules.add(
-            generic_alert_groups.aggregator_rules, group_name_prefix=self.topology.identifier
-        )
->>>>>>> 76f3889a
+            alert_rules.add(
+                generic_alert_groups.aggregator_rules, group_name_prefix=self.topology.identifier
+            )
 
         alert_rules_as_dict = alert_rules.as_dict()
 
