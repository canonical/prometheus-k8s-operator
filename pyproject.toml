--- conflicted
+++ resolved
@@ -47,11 +47,9 @@
 explicit_package_bases = true
 check_untyped_defs = true
 allow_redefinition = true
-<<<<<<< HEAD
 no_implicit_optional = false
-=======
 implicit_optional = true
->>>>>>> 46185485
+
 
 # Ignore libraries that do not have type hint nor stubs
 [[tool.mypy.overrides]]
