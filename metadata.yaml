# Copyright 2021 Canonical Ltd.
# See LICENSE file for licensing details.
name: prometheus-k8s
assumes:
  - k8s-api

summary: Prometheus for Kubernetes clusters

description: |
  Prometheus is an open source monitoring solution. Prometheus
  supports aggregating high dimensional data and exposes a powerful
  query language PromQL. This charm deploys and operates Prometheus on
  Kubernetes clusters. Prometheus can raise alerts through a relation
  with the Alertmanager charm. Alerting rules for Prometheus need to
  be provided through a relation with the application that requires
  alerting. Prometheus provides its own dashboard for data
  visualization but a richer visualization interface may be obtained
  through a relation with the Grafana charm.

website: https://charmhub.io/prometheus-k8s
source: https://github.com/canonical/prometheus-k8s-operator
issues: https://github.com/canonical/prometheus-k8s-operator/issues
docs: https://discourse.charmhub.io/t/prometheus-k8s-docs-index/5803

containers:
  prometheus:
    resource: prometheus-image
    mounts:
      - storage: database
        location: /var/lib/prometheus

provides:
  self-metrics-endpoint:
    interface: prometheus_scrape
  grafana-source:
    interface: grafana_datasource
  grafana-dashboard:
    interface: grafana_dashboard
  receive-remote-write:
    interface: prometheus_remote_write

requires:
  metrics-endpoint:
    interface: prometheus_scrape
  alertmanager:
    interface: alertmanager_dispatch
  ingress:
    interface: ingress_per_unit
    limit: 1
<<<<<<< HEAD
  send-remote-write:
    interface: prometheus_remote_write
=======
  catalogue:
    interface: catalogue
>>>>>>> 89d2454d

peers:
  prometheus-peers:
    interface: prometheus_peers

storage:
  database:
    type: filesystem

resources:
  prometheus-image:
    type: oci-image
    description: Container image for Prometheus
    upstream-source: docker.io/ubuntu/prometheus:2.33-22.04_beta<|MERGE_RESOLUTION|>--- conflicted
+++ resolved
@@ -47,13 +47,10 @@
   ingress:
     interface: ingress_per_unit
     limit: 1
-<<<<<<< HEAD
+  catalogue:
+    interface: catalogue
   send-remote-write:
     interface: prometheus_remote_write
-=======
-  catalogue:
-    interface: catalogue
->>>>>>> 89d2454d
 
 peers:
   prometheus-peers:
