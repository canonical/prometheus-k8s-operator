name: prometheus
summary: Prometheus for Kubernetes clusters
maintainers:
    - Balbir Thomas <balbir.thomas@canonical.com>
description: |
  Prometheus is an open source monitoring solution. Prometheus
  supports aggregating high dimensional data and exposes a powerful
  query language PromQL. This charm deploys and operates Prometheus on
  Kubernetes clusters. Prometheus can raise alerts through a relation
  with the Altermanager charm. Alerting rules for Prometheus need to
  be provided through a relation with the application that requires
  alerting. Prometheus provides its own dashboard for data
  visualization but a richer visualization interface may be obtained
  through a relation with the Grafana charm.
tags:
    - observability
    - lma
    - prometheus
    - monitoring
    - alerting
    - grafana
series:
    - kubernetes
requires:
    grafana-source:
        interface: grafana-dashsource
<<<<<<< HEAD
    alerting:
=======
    alertmanager:
>>>>>>> b2a13f57
        interface: alertmanager
storage:
  database:
    type: filesystem
    location: /var/lib/prometheus<|MERGE_RESOLUTION|>--- conflicted
+++ resolved
@@ -24,11 +24,7 @@
 requires:
     grafana-source:
         interface: grafana-dashsource
-<<<<<<< HEAD
-    alerting:
-=======
     alertmanager:
->>>>>>> b2a13f57
         interface: alertmanager
 storage:
   database:
