--- conflicted
+++ resolved
@@ -98,13 +98,8 @@
         Prometheus YAML configuration in string format.
     """
     host = unit_address(app_name, unit_num)
-<<<<<<< HEAD
     prometheus = Prometheus(host=host)
     targets = await prometheus.active_targets()
-=======
-    prometheus = Prometheus(host)
-    targets = prometheus.active_targets()
->>>>>>> 368a12d5
     return targets
 
 
@@ -238,14 +233,7 @@
     Returns:
         whether the workloads are active or not
     """
-<<<<<<< HEAD
     return all(Juju._unit_statuses(name)[0].workload_status == "active" for name in app_names)
-=======
-    return all(
-        ops_test.model.applications[name].units[0].workload_status == "active"
-        for name in app_names
-    )
->>>>>>> 368a12d5
 
 
 def get_podspec(ops_test: OpsTest, app_name: str, container_name: str):
