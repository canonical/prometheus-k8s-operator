--- conflicted
+++ resolved
@@ -37,11 +37,7 @@
     return status["applications"][app_name]["units"][f"{app_name}/{unit_num}"]["address"]
 
 
-<<<<<<< HEAD
 def check_prometheus_is_ready(app_name: str, unit_num: int) -> bool:
-=======
-async def check_prometheus_is_ready(app_name: str, unit_num: int) -> bool:
->>>>>>> 592d800d
     """Check if Prometheus server responds to HTTP API requests.
 
     Args:
