# Copyright 2021 Canonical Ltd.
# See LICENSE file for licensing details.
[tox]
skipsdist=True
skip_missing_interpreters = True
envlist = lint, static-{charm,lib}, unit, scenario

[vars]
src_path = {toxinidir}/src
tst_path = {toxinidir}/tests
lib_path = {toxinidir}/lib/charms/prometheus_k8s
all_path = {[vars]src_path} {[vars]tst_path} {[vars]lib_path}

[testenv]
basepython = python3
setenv =
  PYTHONPATH = {toxinidir}:{toxinidir}/lib:{[vars]src_path}
  PYTHONBREAKPOINT=ipdb.set_trace
  PY_COLORS=1
passenv =
  PYTHONPATH
  HOME
  PATH

[testenv:fmt]
description = Apply coding style standards to code
deps =
    black
    ruff
commands =
    ruff --fix {[vars]all_path}
    black {[vars]all_path}

[testenv:lint]
description = Check code against coding style standards
deps =
    black
    ruff
    codespell
commands =
    codespell {[vars]lib_path}
    codespell . --skip .git --skip .tox --skip build --skip lib --skip venv* --skip .mypy_cache
    ruff {[vars]all_path}
    black --check --diff {[vars]all_path}

[testenv:static-{charm,lib,unit,integration}]
description = Run static analysis checks
deps =
    cosl
    pyright
    charm: -r{toxinidir}/requirements.txt
    lib: ops
    charm: responses==0.20.0
    charm: httpcore==0.14.7
    unit: {[testenv:unit]deps}
    integration: {[testenv:integration]deps}
    integration: pytest-operator==1.0.0b1
commands =
    charm: pyright {[vars]src_path} {posargs}
    lib: pyright --pythonversion 3.8 {[vars]lib_path} {posargs}
    lib: /usr/bin/env sh -c 'for m in $(git diff main --name-only {[vars]lib_path}); do if ! git diff main $m | grep -q "+LIBPATCH\|+LIBAPI"; then echo "You forgot to bump the version on $m!"; exit 1; fi; done'
    unit: pyright {[vars]tst_path}/unit {posargs}
    integration: pyright {[vars]tst_path}/integration {posargs}
allowlist_externals = /usr/bin/env

[testenv:unit]
description = Run unit tests
deps =
    cosl
    fs
    pytest
    coverage[toml]
    responses==0.20.0
    -r{toxinidir}/requirements.txt
    .[lib_pydeps]
    deepdiff
    httpcore==0.14.7
commands =
    python -m doctest {[vars]src_path}/charm.py
    /usr/bin/env sh -c 'stat cos-tool-amd64 > /dev/null 2>&1 || curl -L -O https://github.com/canonical/cos-tool/releases/latest/download/cos-tool-amd64'
    coverage run \
      --source={[vars]src_path},{[vars]lib_path} \
      -m pytest -v --tb native --log-cli-level=INFO -s {posargs} {[vars]tst_path}/unit
    coverage report
allowlist_externals =
    /usr/bin/env

# Added a '-disabled' suffix so CI won't fail on scenario tests, due to
# - https://github.com/canonical/ops-scenario/issues/48
# - https://github.com/canonical/ops-scenario/issues/49
[testenv:scenario]
description = Scenario tests
deps =
    cosl
    ops >= 2.5.0
    pytest
<<<<<<< HEAD
    ops-scenario == 5.8.1
=======
    ops-scenario >=5.1,<6.0
>>>>>>> 2f4a6e31
    -r{toxinidir}/requirements.txt
    opentelemetry-exporter-otlp-proto-grpc==1.17.0  # PYDEPS for tracing
    importlib-metadata==6.0.0  # PYDEPS for tracing
    pydantic  # PYDEPS for tracing
commands =
    pytest -v --tb native {[vars]tst_path}/scenario --log-cli-level=INFO -s {posargs}

[testenv:integration]
description = Run integration tests
deps =
    aiohttp
    deepdiff
    .[lib_pydeps]
    # Libjuju needs to track the juju version
    juju ~= 3.1.0
    lightkube >= 0.11
    lightkube-models >= 1.22.0.4
    pytest
    pytest-operator
    prometheus-api-client
    tenacity
commands =
    pytest -vv --tb native --log-cli-level=INFO --color=yes -s {posargs} {toxinidir}/tests/integration
allowlist_externals =
    /usr/bin/env

[testenv:integration-lma]
description = Run lma bundle integration tests but with prometheus built from source
lma_bundle_dir = {envtmpdir}/lma-light-bundle
deps =
    # deps from lma-bundle - these are needed here because will be running pytest on lma-bundle
    jinja2
    juju
    pytest
    pytest-operator
allowlist_externals =
    git
commands =
    git clone --single-branch --depth=1 https://github.com/canonical/lma-light-bundle.git {[testenv:integration-lma]lma_bundle_dir}
    # run pytest on the integration tests of the lma bundle, but override alertmanager with path to
    # this source dir
    pytest -v --tb native --log-cli-level=INFO -s --prometheus={toxinidir} {posargs} {[testenv:integration-lma]lma_bundle_dir}/tests/integration<|MERGE_RESOLUTION|>--- conflicted
+++ resolved
@@ -94,11 +94,7 @@
     cosl
     ops >= 2.5.0
     pytest
-<<<<<<< HEAD
-    ops-scenario == 5.8.1
-=======
     ops-scenario >=5.1,<6.0
->>>>>>> 2f4a6e31
     -r{toxinidir}/requirements.txt
     opentelemetry-exporter-otlp-proto-grpc==1.17.0  # PYDEPS for tracing
     importlib-metadata==6.0.0  # PYDEPS for tracing
