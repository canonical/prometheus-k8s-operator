--- conflicted
+++ resolved
@@ -85,11 +85,8 @@
     -r{toxinidir}/requirements.txt
     deepdiff
 commands =
-<<<<<<< HEAD
     sh -c 'stat promql-transform-amd64 > /dev/null 2>&1 || curl -L -O https://github.com/canonical/promql-transform/releases/download/rev6/promql-transform-amd64'
-=======
-    /usr/bin/env sh -c 'stat promql-transform > /dev/null 2>&1 || curl "https://github.com/canonical/promql-transform/releases/download/2.25.2-1rc1/promql-transform_2.25.2-1rc1_linux_amd64.tar.gz" -L -s | tar zxv promql-transform'
->>>>>>> ad1cdfe8
+    /usr/bin/env sh -c 'stat promql-transform > /dev/null 2>&1 || curl -L -O https://github.com/canonical/promql-transform/releases/download/rev6/promql-transform-amd64'
     coverage run \
       --source={[vars]src_path},{[vars]lib_path} \
       -m pytest -v --tb native --log-cli-level=INFO -s {posargs} {[vars]tst_path}/unit
@@ -108,12 +105,7 @@
     prometheus-api-client
     tenacity
 commands =
-<<<<<<< HEAD
-    pytest -v --tb native --log-cli-level=INFO --color=yes -s {posargs} {toxinidir}/tests/integration
-=======
-    /usr/bin/env sh -c 'stat promql-transform > /dev/null 2>&1 || curl "https://github.com/canonical/promql-transform/releases/download/2.25.2-1rc1/promql-transform_2.25.2-1rc1_linux_amd64.tar.gz" -L -s | tar zxv promql-transform'
     pytest -vv --tb native --log-cli-level=INFO --color=yes -s {posargs} {toxinidir}/tests/integration
->>>>>>> ad1cdfe8
 allowlist_externals =
     /usr/bin/env
 
